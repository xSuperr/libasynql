<?php

/*
 * libasynql
 *
 * Copyright (C) 2018 SOFe
 *
 * Licensed under the Apache License, Version 2.0 (the "License");
 * you may not use this file except in compliance with the License.
 * You may obtain a copy of the License at
 *
 *     http://www.apache.org/licenses/LICENSE-2.0
 *
 * Unless required by applicable law or agreed to in writing, software
 * distributed under the License is distributed on an "AS IS" BASIS,
 * WITHOUT WARRANTIES OR CONDITIONS OF ANY KIND, either express or implied.
 * See the License for the specific language governing permissions and
 * limitations under the License.
 */

declare(strict_types=1);

namespace poggit\libasynql\mysqli;

use Closure;
use InvalidArgumentException;
use mysqli;
use mysqli_result;
use mysqli_stmt;
use pocketmine\snooze\SleeperNotifier;
use poggit\libasynql\base\QueryRecvQueue;
use poggit\libasynql\base\QuerySendQueue;
use poggit\libasynql\base\SqlSlaveThread;
use poggit\libasynql\result\SqlChangeResult;
use poggit\libasynql\result\SqlColumnInfo;
use poggit\libasynql\result\SqlInsertResult;
use poggit\libasynql\result\SqlSelectResult;
use poggit\libasynql\SqlError;
use poggit\libasynql\SqlResult;
use poggit\libasynql\SqlThread;
use function array_map;
use function assert;
use function bccomp;
use function bcsub;
use function gettype;
use function implode;
use function in_array;
use function is_float;
use function is_int;
use function is_string;
use function serialize;
use function strtotime;
use function unserialize;

class MysqliThread extends SqlSlaveThread{
	/** @var string */
	private $credentials;

	public static function createFactory(MysqlCredentials $credentials) : Closure{
<<<<<<< HEAD
		return function(SleeperNotifier $notifier, QuerySendQueue $bufferSend, QueryRecvQueue $bufferRecv) use ($credentials){
			return new MysqliThread($credentials, $notifier, $bufferSend, $bufferRecv);
=======
		return static function(QuerySendQueue $bufferSend, QueryRecvQueue $bufferRecv) use ($credentials){
			return new MysqliThread($credentials, $bufferSend, $bufferRecv);
>>>>>>> c07f0183
		};
	}

	public function __construct(MysqlCredentials $credentials, SleeperNotifier $notifier, QuerySendQueue $bufferSend = null, QueryRecvQueue $bufferRecv = null){
		$this->credentials = serialize($credentials);
		parent::__construct($notifier, $bufferSend, $bufferRecv);
	}

	protected function createConn(&$mysqli) : ?string{
		/** @var MysqlCredentials $cred */
		$cred = unserialize($this->credentials);
		try{
			$mysqli = $cred->newMysqli();
			return null;
		}catch(SqlError $e){
			return $e->getErrorMessage();
		}
	}

	protected function executeQuery($mysqli, int $mode, string $query, array $params) : SqlResult{
		assert($mysqli instanceof mysqli);
		/** @var MysqlCredentials $cred */
		$cred = unserialize($this->credentials);
		while(!$mysqli->ping()){
			$cred->reconnectMysqli($mysqli);
			if($this->connError === null){
				break;
			}
		}
		if(empty($params)){
			$result = $mysqli->query($query);
			if($result === false){
				throw new SqlError(SqlError::STAGE_EXECUTE, $mysqli->error, $query, []);
			}
			switch($mode){
				case SqlThread::MODE_GENERIC:
				case SqlThread::MODE_CHANGE:
				case SqlThread::MODE_INSERT:
					if($result instanceof mysqli_result){
						$result->close();
					}
					if($mode === SqlThread::MODE_INSERT){
						return new SqlInsertResult($mysqli->affected_rows, $mysqli->insert_id);
					}
					if($mode === SqlThread::MODE_CHANGE){
						return new SqlChangeResult($mysqli->affected_rows);
					}
					return new SqlResult();

				case SqlThread::MODE_SELECT:
					$ret = $this->toSelectResult($result);
					$result->close();
					return $ret;
			}
		}else{
			$stmt = $mysqli->prepare($query);
			if(!($stmt instanceof mysqli_stmt)){
				throw new SqlError(SqlError::STAGE_PREPARE, $mysqli->error, $query, $params);
			}
			$types = implode(array_map(static function($param) use ($query, $params){
				if(is_string($param)){
					return "s";
				}
				if(is_float($param)){
					return "d";
				}
				if(is_int($param)){
					return "i";
				}
				throw new SqlError(SqlError::STAGE_PREPARE, "Cannot bind value of type " . gettype($param), $query, $params);
			}, $params));
			$stmt->bind_param($types, ...$params);
			if(!$stmt->execute()){
				throw new SqlError(SqlError::STAGE_EXECUTE, $stmt->error, $query, $params);
			}
			switch($mode){
				case SqlThread::MODE_GENERIC:
					$ret = new SqlResult();
					$stmt->close();
					return $ret;

				case SqlThread::MODE_CHANGE:
					$ret = new SqlChangeResult($stmt->affected_rows);
					$stmt->close();
					return $ret;

				case SqlThread::MODE_INSERT:
					$ret = new SqlInsertResult($stmt->affected_rows, $stmt->insert_id);
					$stmt->close();
					return $ret;

				case SqlThread::MODE_SELECT:
					$set = $stmt->get_result();
					$ret = $this->toSelectResult($set);
					$set->close();
					return $ret;
			}
		}

		throw new InvalidArgumentException("Unknown mode $mode");
	}

	private function toSelectResult(mysqli_result $result) : SqlSelectResult{
		$columns = [];
		$columnFunc = [];

		while(($field = $result->fetch_field()) !== false){
			if($field->length === 1){
				if($field->type === MysqlTypes::TINY){
					$type = SqlColumnInfo::TYPE_BOOL;
					$columnFunc[$field->name] = static function($tiny){
						return $tiny > 0;
					};
				}elseif($field->type === MysqlTypes::BIT){
					$type = SqlColumnInfo::TYPE_BOOL;
					$columnFunc[$field->name] = static function($bit){
						return $bit === "\1";
					};
				}
			}
			if($field->type === MysqlTypes::LONGLONG){
				$type = SqlColumnInfo::TYPE_INT;
				$columnFunc[$field->name] = static function($longLong) use ($field){
					if($field->flags & MysqlFlags::UNSIGNED_FLAG){
						if(bccomp($longLong, "9223372036854775807") === 1){
							$longLong = bcsub($longLong, "18446744073709551616");
						}
						return (int) $longLong;
					}

					return (int) $longLong;
				};
			}elseif($field->flags & MysqlFlags::TIMESTAMP_FLAG){
				$type = SqlColumnInfo::TYPE_TIMESTAMP;
				$columnFunc[$field->name] = static function($stamp){
					return strtotime($stamp);
				};
			}elseif($field->type === MysqlTypes::NULL){
				$type = SqlColumnInfo::TYPE_NULL;
			}elseif(in_array($field->type, [
				MysqlTypes::VARCHAR,
				MysqlTypes::STRING,
				MysqlTypes::VAR_STRING,
			], true)){
				$type = SqlColumnInfo::TYPE_STRING;
			}elseif(in_array($field->type, [MysqlTypes::FLOAT, MysqlTypes::DOUBLE, MysqlTypes::DECIMAL, MysqlTypes::NEWDECIMAL], true)){
				$type = SqlColumnInfo::TYPE_FLOAT;
				$columnFunc[$field->name] = "floatval";
			}elseif(in_array($field->type, [MysqlTypes::TINY, MysqlTypes::SHORT, MysqlTypes::INT24, MysqlTypes::LONG], true)){
				$type = SqlColumnInfo::TYPE_INT;
				$columnFunc[$field->name] = "intval";
			}
			if(!isset($type)){
				$type = SqlColumnInfo::TYPE_OTHER;
			}
			$columns[$field->name] = new MysqlColumnInfo($field->name, $type, $field->flags, $field->type);
		}

		$rows = [];
		while(($row = $result->fetch_assoc()) !== null){
			foreach($row as $col => &$cell){
				if($cell !== null && isset($columnFunc[$col])){
					$cell = $columnFunc[$col]($cell);
				}
			}
			unset($cell);
			$rows[] = $row;
		}

		return new SqlSelectResult($columns, $rows);
	}

	protected function close(&$mysqli) : void{
		assert($mysqli instanceof mysqli);
		$mysqli->close();
	}

	public function getThreadName() : string{
		return __NAMESPACE__ . " connector #$this->slaveNumber";
	}
}<|MERGE_RESOLUTION|>--- conflicted
+++ resolved
@@ -57,13 +57,8 @@
 	private $credentials;
 
 	public static function createFactory(MysqlCredentials $credentials) : Closure{
-<<<<<<< HEAD
 		return function(SleeperNotifier $notifier, QuerySendQueue $bufferSend, QueryRecvQueue $bufferRecv) use ($credentials){
 			return new MysqliThread($credentials, $notifier, $bufferSend, $bufferRecv);
-=======
-		return static function(QuerySendQueue $bufferSend, QueryRecvQueue $bufferRecv) use ($credentials){
-			return new MysqliThread($credentials, $bufferSend, $bufferRecv);
->>>>>>> c07f0183
 		};
 	}
 
